import os
import json
import sys
import logging
import requests
from dotenv import load_dotenv

# from langchain import OpenAI
# import repomix


def main():
    logging.basicConfig(level=logging.INFO)
    load_dotenv()

    event_path = os.getenv("GITHUB_EVENT_PATH")
    if not event_path or not os.path.exists(event_path):
        logging.error("GITHUB_EVENT_PATH is not set or file does not exist.")
        sys.exit(1)

    with open(event_path) as f:
        event = json.load(f)
        logging.info("FULL GITHUB EVENT PAYLOAD:\n", json.dumps(event, indent=2))

    pr = event.get("pull_request", {})
    pr_number = pr.get("number")
    repository = event.get("repository", {}).get("full_name")
    
<<<<<<< HEAD
    logging.info("PR:", pr)
=======
    resp = requests.get(
        f"https://api.github.com/repos/{repository}/pulls/{pr_number}",
        headers={"Authorization": f"Bearer {github_token}", "Accept":"application/vnd.github.v3+json"}
    )
    logging.info("PR DETAIL:\n", json.dumps(resp.json(), indent=2))

    # for the list of files changed in the PR:
    files = requests.get(
        f"https://api.github.com/repos/{repository}/pulls/{pr_number}/files",
        headers={
            "Authorization": f"Bearer {os.getenv('GITHUB_TOKEN')}",
            "Accept": "application/vnd.github.v3+json"
        }
    ).json()
    logging.info("FILES CHANGED:\n", json.dumps(files, indent=2))
>>>>>>> cb237f9e

    # TODO: compute code changes (e.g., using Repomix)
    # changes = repomix.diff()

    # TODO: load SRS and SDD files
    # with open('path/to/SRS.md') as f: ...

    # TODO: generate recommendations via LangChain/OpenAI
    # llm = OpenAI(temperature=0)
    # ...

    # TODO: post recommendations to GitHub PR
    # use GITHUB_TOKEN and GitHub API

    # Simple test: post a comment to the PR to confirm the agent is working
    github_token = os.getenv("GITHUB_TOKEN")
    if github_token:
        comment = "✅ Docureco agent is up and running."
        headers = {
            "Authorization": f"Bearer {github_token}",
            "Accept": "application/vnd.github.v3+json"
        }
        url = f"https://api.github.com/repos/{repository}/issues/{pr_number}/comments"
        resp = requests.post(url, json={"body": comment}, headers=headers)
        if resp.ok:
            logging.info("Posted test comment to PR")
        else:
            logging.error(f"Failed to post test comment: {resp.status_code} {resp.text}")
    else:
        logging.warning("GITHUB_TOKEN not set; skipping test comment")

    logging.info(f"Processed PR #{pr_number} in {repository}")


if __name__ == "__main__":
    main()<|MERGE_RESOLUTION|>--- conflicted
+++ resolved
@@ -26,9 +26,6 @@
     pr_number = pr.get("number")
     repository = event.get("repository", {}).get("full_name")
     
-<<<<<<< HEAD
-    logging.info("PR:", pr)
-=======
     resp = requests.get(
         f"https://api.github.com/repos/{repository}/pulls/{pr_number}",
         headers={"Authorization": f"Bearer {github_token}", "Accept":"application/vnd.github.v3+json"}
@@ -44,7 +41,6 @@
         }
     ).json()
     logging.info("FILES CHANGED:\n", json.dumps(files, indent=2))
->>>>>>> cb237f9e
 
     # TODO: compute code changes (e.g., using Repomix)
     # changes = repomix.diff()
